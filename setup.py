# -*- coding: utf-8 -*-

# python std lib
import os

try:
    from setuptools import setup
except ImportError:
    from distutils.core import setup

# if you are using vagrant, just delete os.link directly,
# The hard link only saves a little disk space, so you should not care
if os.getenv('USER', '').lower() == 'vagrant':
    del os.link

with open('README.md') as f:
    readme = f.read()
with open(os.path.join('docs', 'release-notes.rst')) as f:
    history = f.read()

setup(
    name="redis-py-cluster",
    version="2.0.0",
    description="Library for communicating with Redis Clusters. Built on top of redis-py lib",
    long_description=readme + '\n\n' + history,
    long_description_content_type="text/markdown",
    author="Johan Andersson",
    author_email="Grokzen@gmail.com",
    maintainer='Johan Andersson',
    maintainer_email='Grokzen@gmail.com',
    packages=["rediscluster"],
    url='http://github.com/grokzen/redis-py-cluster',
    license='MIT',
    install_requires=[
<<<<<<< HEAD
        'redis==3.3.6'
=======
        'redis>=3.0.0,<3.1.0'
>>>>>>> 840cb6ff
    ],
    python_requires=">=2.7, !=3.0.*, !=3.1.*, !=3.2.*, !=3.3.*",
    extras_require={
        'hiredis': [
            "hiredis>=0.1.3",
        ],
    },
    keywords=[
        'redis',
        'redis cluster',
    ],
    classifiers=[
        # As from https://pypi.python.org/pypi?%3Aaction=list_classifiers
        # 'Development Status :: 1 - Planning',
        # 'Development Status :: 2 - Pre-Alpha',
        # 'Development Status :: 3 - Alpha',
        # 'Development Status :: 4 - Beta',
        'Development Status :: 5 - Production/Stable',
        # 'Development Status :: 6 - Mature',
        # 'Development Status :: 7 - Inactive',
        'Programming Language :: Python',
        'Programming Language :: Python :: 2',
        'Programming Language :: Python :: 2.7',
        'Programming Language :: Python :: 3',
        'Programming Language :: Python :: 3.4',
        'Programming Language :: Python :: 3.5',
        'Programming Language :: Python :: 3.6',
        'Programming Language :: Python :: 3.7',
        'Environment :: Web Environment',
        'Operating System :: POSIX',
        'License :: OSI Approved :: MIT License',
    ]
)<|MERGE_RESOLUTION|>--- conflicted
+++ resolved
@@ -32,11 +32,7 @@
     url='http://github.com/grokzen/redis-py-cluster',
     license='MIT',
     install_requires=[
-<<<<<<< HEAD
         'redis==3.3.6'
-=======
-        'redis>=3.0.0,<3.1.0'
->>>>>>> 840cb6ff
     ],
     python_requires=">=2.7, !=3.0.*, !=3.1.*, !=3.2.*, !=3.3.*",
     extras_require={
