# -*- coding: utf-8 -*-

# python std lib
import random

# rediscluster imports
from .crc import crc16
from .exceptions import RedisClusterException

# 3rd party imports
<<<<<<< HEAD
from redis import StrictRedis
from redis._compat import unicode, long, basestring
=======
from redis import Redis
from redis._compat import unicode, bytes, long, basestring
>>>>>>> 840cb6ff
from redis.connection import Encoder
from redis import ConnectionError, TimeoutError, ResponseError


class NodeManager(object):
    """
    """
    RedisClusterHashSlots = 16384

    def __init__(self, startup_nodes=None, reinitialize_steps=None, skip_full_coverage_check=False, nodemanager_follow_cluster=False, **connection_kwargs):
        """
        :skip_full_coverage_check:
            Skips the check of cluster-require-full-coverage config, useful for clusters
            without the CONFIG command (like aws)
        :nodemanager_follow_cluster:
            The node manager will during initialization try the last set of nodes that
            it was operating on. This will allow the client to drift along side the cluster
            if the cluster nodes move around alot.
        """
        self.connection_kwargs = connection_kwargs
        self.nodes = {}
        self.slots = {}
        self.startup_nodes = [] if startup_nodes is None else startup_nodes
        self.orig_startup_nodes = [node for node in self.startup_nodes]
        self.reinitialize_counter = 0
        self.reinitialize_steps = reinitialize_steps or 25
        self._skip_full_coverage_check = skip_full_coverage_check
        self.nodemanager_follow_cluster = nodemanager_follow_cluster
        self.encoder = Encoder(
<<<<<<< HEAD
		connection_kwargs.get('encoding', 'utf-8'),
                connection_kwargs.get('encoding_errors', 'strict'),
                connection_kwargs.get('decode_responses', False)
        )
=======
            connection_kwargs.get('encoding', 'utf-8'),
            connection_kwargs.get('encoding_errors', 'strict'),
            connection_kwargs.get('decode_responses', False)
        )

>>>>>>> 840cb6ff
        if not self.startup_nodes:
            raise RedisClusterException("No startup nodes provided")

    def keyslot(self, key):
        """
        Calculate keyslot for a given key.
        Tuned for compatibility with python 2.7.x
        """
        k = self.encoder.encode(key)

        start = k.find(b"{")

        if start > -1:
            end = k.find(b"}", start + 1)
            if end > -1 and end != start + 1:
                k = k[start + 1:end]

        return crc16(k) % self.RedisClusterHashSlots

    def node_from_slot(self, slot):
        """
        """
        for node in self.slots[slot]:
            if node['server_type'] == 'master':
                return node

    def all_nodes(self):
        """
        """
        for node in self.nodes.values():
            yield node

    def all_masters(self):
        """
        """
        for node in self.nodes.values():
            if node["server_type"] == "master":
                yield node

    def random_startup_node(self):
        """
        """
        random.shuffle(self.startup_nodes)

        return self.startup_nodes[0]

    def random_startup_node_ittr(self):
        """
        Generator that will return a random startup nodes. Works as a generator.
        """
        while True:
            yield random.choice(self.startup_nodes)

    def random_node(self):
        """
        """
        key = random.choice(list(self.nodes.keys()))

        return self.nodes[key]

    def get_redis_link(self, host, port, decode_responses=False):
        """
        """
        allowed_keys = (
            'host',
            'port',
            'db',
            'password',
            'socket_timeout',
            'socket_connect_timeout',
            'socket_keepalive',
            'socket_keepalive_options',
            'connection_pool',
            'unix_socket_path',
            'encoding',
            'encoding_errors',
            'charset',
            'errors',
            'decode_responses',
            'retry_on_timeout',
            'ssl',
            'ssl_keyfile',
            'ssl_certfile',
            'ssl_cert_reqs',
            'ssl_ca_certs',
            'max_connections',
        )
        disabled_keys = (
            'host',
            'port',
            'decode_responses',
        )
        connection_kwargs = {k: v for k, v in self.connection_kwargs.items() if k in set(allowed_keys) - set(disabled_keys)}
        return Redis(host=host, port=port, decode_responses=decode_responses, **connection_kwargs)

    def initialize(self):
        """
        Init the slots cache by asking all startup nodes what the current cluster configuration is
        """
        nodes_cache = {}
        tmp_slots = {}

        all_slots_covered = False
        disagreements = []
        startup_nodes_reachable = False

        nodes = self.orig_startup_nodes

        # With this option the client will attempt to connect to any of the previous set of nodes instead of the original set of nodes
        if self.nodemanager_follow_cluster:
            nodes = self.startup_nodes

        for node in nodes:
            try:
                r = self.get_redis_link(host=node["host"], port=node["port"], decode_responses=True)
                cluster_slots = r.execute_command("cluster", "slots")
                startup_nodes_reachable = True
            except (ConnectionError, TimeoutError):
                continue
            except ResponseError as e:
                # Isn't a cluster connection, so it won't parse these exceptions automatically
                message = e.__str__()
                if 'CLUSTERDOWN' in message or 'MASTERDOWN' in message:
                    continue
                else:
                    raise RedisClusterException("ERROR sending 'cluster slots' command to redis server: {0}".format(node))
            except Exception:
                raise RedisClusterException("ERROR sending 'cluster slots' command to redis server: {0}".format(node))

            all_slots_covered = True

            # If there's only one server in the cluster, its ``host`` is ''
            # Fix it to the host in startup_nodes
            if (len(cluster_slots) == 1 and len(cluster_slots[0][2][0]) == 0 and len(self.startup_nodes) == 1):
                cluster_slots[0][2][0] = self.startup_nodes[0]['host']

            # No need to decode response because Redis should handle that for us...
            for slot in cluster_slots:
                master_node = slot[2]

                if master_node[0] == '':
                    master_node[0] = node['host']
                master_node[1] = int(master_node[1])

                node, node_name = self.make_node_obj(master_node[0], master_node[1], 'master')
                nodes_cache[node_name] = node

                for i in range(int(slot[0]), int(slot[1]) + 1):
                    if i not in tmp_slots:
                        tmp_slots[i] = [node]
                        slave_nodes = [slot[j] for j in range(3, len(slot))]

                        for slave_node in slave_nodes:
                            target_slave_node, slave_node_name = self.make_node_obj(slave_node[0], slave_node[1], 'slave')
                            nodes_cache[slave_node_name] = target_slave_node
                            tmp_slots[i].append(target_slave_node)
                    else:
                        # Validate that 2 nodes want to use the same slot cache setup
                        if tmp_slots[i][0]['name'] != node['name']:
                            disagreements.append("{0} vs {1} on slot: {2}".format(
                                tmp_slots[i][0]['name'], node['name'], i),
                            )

                            if len(disagreements) > 5:
                                raise RedisClusterException("startup_nodes could not agree on a valid slots cache. {0}".format(", ".join(disagreements)))

                self.populate_startup_nodes()
                self.refresh_table_asap = False

            if self._skip_full_coverage_check:
                need_full_slots_coverage = False
            else:
                need_full_slots_coverage = self.cluster_require_full_coverage(nodes_cache)

            # Validate if all slots are covered or if we should try next startup node
            for i in range(0, self.RedisClusterHashSlots):
                if i not in tmp_slots and need_full_slots_coverage:
                    all_slots_covered = False

            if all_slots_covered:
                # All slots are covered and application can continue to execute
                break

        if not startup_nodes_reachable:
            raise RedisClusterException("Redis Cluster cannot be connected. Please provide at least one reachable node.")

        if not all_slots_covered:
            raise RedisClusterException("All slots are not covered after query all startup_nodes. {0} of {1} covered...".format(
                len(tmp_slots), self.RedisClusterHashSlots))

        # Set the tmp variables to the real variables
        self.slots = tmp_slots
        self.nodes = nodes_cache
        self.reinitialize_counter = 0

    def increment_reinitialize_counter(self, ct=1):
        for i in range(1, ct):
            self.reinitialize_counter += 1
            if self.reinitialize_counter % self.reinitialize_steps == 0:
                self.initialize()

    def cluster_require_full_coverage(self, nodes_cache):
        """
        if exists 'cluster-require-full-coverage no' config on redis servers,
        then even all slots are not covered, cluster still will be able to
        respond
        """
        nodes = nodes_cache or self.nodes

        def node_require_full_coverage(node):
            try:
                r_node = self.get_redis_link(host=node["host"], port=node["port"], decode_responses=True)
                return "yes" in r_node.config_get("cluster-require-full-coverage").values()
            except ConnectionError:
                return False
            except Exception:
                raise RedisClusterException("ERROR sending 'config get cluster-require-full-coverage' command to redis server: {0}".format(node))

        # at least one node should have cluster-require-full-coverage yes
        return any(node_require_full_coverage(node) for node in nodes.values())

    def set_node_name(self, n):
        """
        Format the name for the given node object

        # TODO: This shold not be constructed this way. It should update the name of the node in the node cache dict
        """
        if "name" not in n:
            n["name"] = "{0}:{1}".format(n["host"], n["port"])

    def make_node_obj(self, host, port, server_type):
        """
        Create a node datastructure.

        Returns the node datastructure and the node name
        """
        node_name = "{0}:{1}".format(host, port)
        node = {
            'host': host,
            'port': port,
            'name': node_name,
            'server_type': server_type
        }

        return (node, node_name)

    def set_node(self, host, port, server_type=None):
        """
        Update data for a node.
        """
        node, node_name = self.make_node_obj(host, port, server_type)
        self.nodes[node_name] = node

        return node

    def populate_startup_nodes(self):
        """
        Do something with all startup nodes and filters out any duplicates
        """
        for item in self.startup_nodes:
            self.set_node_name(item)

        for n in self.nodes.values():
            if n not in self.startup_nodes:
                self.startup_nodes.append(n)

        # freeze it so we can set() it
        uniq = {frozenset(node.items()) for node in self.startup_nodes}
        # then thaw it back out into a list of dicts
        self.startup_nodes = [dict(node) for node in uniq]

    def reset(self):
        """
        Drop all node data and start over from startup_nodes
        """
        self.initialize()<|MERGE_RESOLUTION|>--- conflicted
+++ resolved
@@ -8,13 +8,9 @@
 from .exceptions import RedisClusterException
 
 # 3rd party imports
-<<<<<<< HEAD
-from redis import StrictRedis
-from redis._compat import unicode, long, basestring
-=======
+
 from redis import Redis
 from redis._compat import unicode, bytes, long, basestring
->>>>>>> 840cb6ff
 from redis.connection import Encoder
 from redis import ConnectionError, TimeoutError, ResponseError
 
@@ -44,18 +40,10 @@
         self._skip_full_coverage_check = skip_full_coverage_check
         self.nodemanager_follow_cluster = nodemanager_follow_cluster
         self.encoder = Encoder(
-<<<<<<< HEAD
-		connection_kwargs.get('encoding', 'utf-8'),
-                connection_kwargs.get('encoding_errors', 'strict'),
-                connection_kwargs.get('decode_responses', False)
-        )
-=======
             connection_kwargs.get('encoding', 'utf-8'),
             connection_kwargs.get('encoding_errors', 'strict'),
             connection_kwargs.get('decode_responses', False)
         )
-
->>>>>>> 840cb6ff
         if not self.startup_nodes:
             raise RedisClusterException("No startup nodes provided")
 
